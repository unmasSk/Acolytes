--- conflicted
+++ resolved
@@ -4,12 +4,8 @@
 
 [project]
 name = "acolytes"
-<<<<<<< HEAD
 version = "2.0.0"
-=======
-version = "2.1.1"
->>>>>>> 39623b95
-description = "Acolytes for Claude Code - Multi-agent system with 60+ specialized AI assistants"
+description = "Acolytes for Claude Code - Multi-agent system with 57+ specialized AI assistants"
 readme = "README.md"
 requires-python = ">=3.8"
 license = {text = "MIT"}
